(ns schema.macros
  "Macros used in and provided by schema, separated out for Clojurescript's sake."
  (:refer-clojure :exclude [defrecord defn fn])
  (:require
   [clojure.data :as data]
   [schema.utils :as utils]
   potemkin))

;;;;;;;;;;;;;;;;;;;;;;;;;;;;;;;;;;;;;;;;;;;;;;;;;;;;;;;;;;;;;;;;;;;;;;;;;;;;;;;;;;;;;;;;;;;;;;;
;;; Helpers used in schema.core.

;; TODO(ah) make assert!
(defmacro assert-iae
  "Like assert, but throws an IllegalArgumentException and takes args to format"
  [form & format-args]
  `(when-not ~form
     (utils/error! ~@format-args)))

(defmacro validation-error [schema value expectation & [fail-explanation]]
  `(ValidationError. ~schema ~value (delay ~expectation) ~fail-explanation))


;;;;;;;;;;;;;;;;;;;;;;;;;;;;;;;;;;;;;;;;;;;;;;;;;;;;;;;;;;;;;;;;;;;;;;;;;;;;;;;;;;;;;;;;;;;;;;;
;;; Protocol Schemas for cljs

;;; The clojure version is a function in schema.core, this must be here for cljs because
;;; satisfies? is a macro that must have access to the protocol at compile-time.
(defmacro protocol
  "A value that must satsify? protocol p"
  [p]
  `(with-meta (schema.core/->Protocol ~p)
     {:proto-pred #(satisfies? ~p %)
      :proto-sym '~p}))

;;;;;;;;;;;;;;;;;;;;;;;;;;;;;;;;;;;;;;;;;;;;;;;;;;;;;;;;;;;;;;;;;;;;;;;;;;;;;;;;;;;;;;;;;;;;;;;
;;; Helpers for processing and normalizing element/argument schemas in s/defrecord and s/(de)fn

(clojure.core/defn maybe-split-first [pred s]
  (if (pred (first s))
    [(first s) (next s)]
    [nil s]))

(clojure.core/defn looks-like-a-protocol-var?
  "There is no 'protocol?'in Clojure, so here's a half-assed attempt."
  [v]
  (and (var? v)
       (map? @v)
       (= (:var @v) v)
       (:on @v)))

(clojure.core/defn fix-protocol-tag [env tag]
  (or (when (symbol? tag)
        (when-let [v (resolve env tag)]
          (when (looks-like-a-protocol-var? v)
            `(schema.core/protocol (deref ~v)))))
      tag))

(def primitive-sym? '#{float double boolean byte char short int long
                       floats doubles booleans bytes chars shorts ints longs objects})

(clojure.core/defn valid-tag? [env tag]
  (and (symbol? tag) (or (primitive-sym? tag) (class? (resolve env tag)))))

(clojure.core/defn normalized-metadata
  "Take an object with optional metadata, which may include a :tag and/or explicit
   :schema/:s/:s?/:tag data, plus an optional explicit schema, and normalize the
   object to have a valid Clojure :tag plus a :schema field. :s? is deprecated."
  [env imeta explicit-schema]
  (let [{:keys [tag s s? schema]} (meta imeta)]
    (assert-iae (< (count (remove nil? [s s? schema explicit-schema])) 2)
                "Expected single schema, got meta %s, explicit %s" (meta symbol) explicit-schema)
    (let [schema (fix-protocol-tag
                  env
                  (or s schema (when s? `(schema.core/maybe ~s?)) explicit-schema tag `schema.core/Any))]
      (with-meta imeta
        (-> (or (meta imeta) {})
            (dissoc :tag :s :s? :schema)
            (utils/assoc-when :schema schema
                              :tag (let [t (or tag schema)]
                                     (when (valid-tag? env t)
                                       t))))))))

(clojure.core/defn extract-schema-form
  "Pull out the schema stored on a thing.  Public only because of its use in a public macro."
  [symbol]
  (let [s (:schema (meta symbol))]
    (assert-iae s "%s is missing a schema" symbol)
    s))

(clojure.core/defn extract-arrow-schematized-element
  "Take a nonempty seq, which may start like [a ...] or [a :- schema ...], and return
   a list of [first-element-with-schema-attached rest-elements]"
  [env s]
  (assert (seq s))
  (let [[f & more] s]
    (if (= :- (first more))
      [(normalized-metadata env f (second more)) (drop 2 more)]
      [(normalized-metadata env f nil) more])))

(clojure.core/defn process-arrow-schematized-args
  "Take an arg vector, in which each argument is followed by an optional :- schema,
   and transform into an ordinary arg vector where the schemas are metadata on the args."
  [env args]
  (loop [in args out []]
    (if (empty? in)
      out
      (let [[arg more] (extract-arrow-schematized-element env in)]
        (recur more (conj out arg))))))


;;;;;;;;;;;;;;;;;;;;;;;;;;;;;;;;;;;;;;;;;;;;;;;;;;;;;;;;;;;;;;;;;;;;;;;;;;;;;;;;;;;;;;;;;;;;;;;
;;; Helpers for schematized fn/defn

(clojure.core/defn split-rest-arg [env bind]
  (let [[pre-& [_ rest-arg :as post-&]] (split-with #(not= % '&) bind)]
    (if (seq post-&)
      (do (assert-iae (= (count post-&) 2) "& must be followed by a single binding" (vec post-&))
          (assert-iae (or (symbol? rest-arg)
                          (and (vector? rest-arg)
                               (not-any? #{'&} rest-arg)))
                      "Bad & binding form: currently only bare symbols and vectors supported" (vec post-&))

          [(vec pre-&)
           (if (vector? rest-arg)
             (with-meta (process-arrow-schematized-args env rest-arg) (meta rest-arg))
             rest-arg)])
      [bind nil])))

(clojure.core/defn single-arg-schema-form [rest? [index arg]]
  `(~(if rest? `schema.core/optional `schema.core/one)
    ~(extract-schema-form arg)
    ~(if (symbol? arg)
       (name arg)
       (str (if rest? "rest" "arg") index))))

(clojure.core/defn simple-arglist-schema-form [rest? regular-args]
  (mapv (partial single-arg-schema-form rest?) (map-indexed vector regular-args)))

(clojure.core/defn rest-arg-schema-form [arg]
  (let [s (extract-schema-form arg)]
    (if (= s `schema.core/Any)
      (if (vector? arg)
        (simple-arglist-schema-form true arg)
        [`schema.core/Any])
      (do (assert-iae (vector? s) "Expected seq schema for rest args, got %s" s)
          s))))

(clojure.core/defn input-schema-form [regular-args rest-arg]
  (let [base (simple-arglist-schema-form false regular-args)]
    (if rest-arg
      (vec (concat base (rest-arg-schema-form rest-arg)))
      base)))


(clojure.core/defn process-fn-arity
  "Process a single (bind & body) form, producing an output tag, schema-form,
   and arity-form which has asserts for validation purposes added that are
   executed when turned on, and have very low overhead otherwise.
   tag? is a prospective tag for the fn symbol based on the output schema.
   schema-bindings are bindings to lift eval outwards, so we don't build the schema
   every time we do the validation."
  [env output-schema-sym bind-meta [bind & body]]
  (assert-iae (vector? bind) "Got non-vector binding form %s" bind)
  (when-let [bad-meta (seq (filter (or (meta bind) {}) [:tag :s? :s :schema]))]
    (utils/error! (str "Meta not supported on bindings, put on fn name" (vec bad-meta))))
  (let [bind (with-meta (process-arrow-schematized-args env bind) bind-meta)
        [regular-args rest-arg] (split-rest-arg env bind)
        input-schema-sym (gensym "input-schema")]
    {:schema-binding [input-schema-sym (input-schema-form regular-args rest-arg)]
     :arity-form (if true
                   (let [bind-syms (vec (repeatedly (count regular-args) gensym))
                         rest-sym (when rest-arg (gensym "rest"))
                         metad-bind-syms (with-meta (mapv #(with-meta %1 (meta %2)) bind-syms bind) bind-meta)]
                     (list
                      (if rest-arg
                        (into metad-bind-syms ['& rest-sym])
                        metad-bind-syms)
                      `(let ~(into (vec (interleave (map #(with-meta % {}) bind) bind-syms))
                                   (when rest-arg [rest-arg rest-sym]))
                         (let [validate# (.get_cell ~'ufv__)]
                           (when validate#
                             (schema.core/validate
                              ~input-schema-sym
                              ~(if rest-arg
                                 `(list* ~@bind-syms ~rest-sym)
                                 bind-syms)))
                           (let [o# (do ~@body)]
                             (when validate# (schema.core/validate ~output-schema-sym o#))
                             o#)))))
                   (cons bind body))}))

(clojure.core/defn process-fn-
  "Process the fn args into a final tag proposal, schema form, schema bindings, and fn form"
  [env name fn-body]
  (let [output-schema (extract-schema-form name)
        output-schema-sym (gensym "output-schema")
        bind-meta (or (when-let [t (:tag (meta name))]
                        (when (primitive-sym? t)
                          {:tag t}))
                      {})
        processed-arities (map (partial process-fn-arity env output-schema-sym bind-meta)
                               (if (vector? (first fn-body))
                                 [fn-body]
                                 fn-body))
        schema-bindings (map :schema-binding processed-arities)
        fn-forms (map :arity-form processed-arities)]
    {:schema-bindings (vec (apply concat [output-schema-sym output-schema] schema-bindings))
     :schema-form `(schema.core/make-fn-schema ~output-schema-sym ~(mapv first schema-bindings))
     :fn-form `(let [^schema.utils.PSimpleCell ~'ufv__ schema.utils/use-fn-validation]
                 (clojure.core/fn ~name
                   ~@fn-forms))}))

(defn- parse-arity-spec [spec]
  (assert-iae (vector? spec) "An arity spec must be a vector")
  (let [[init more] ((juxt take-while drop-while) #(not= '& %) spec)
        fixed (mapv (clojure.core/fn [i s] `(schema.core/one ~s ~(str "arg" i))) (range) init)]
    (if (empty? more)
      fixed
      (do (assert-iae (and (= (count more) 2) (vector? (second more)))
                      "An arity with & must be followed by a single sequence schema")
          (into fixed (second more))))))


;;;;;;;;;;;;;;;;;;;;;;;;;;;;;;;;;;;;;;;;;;;;;;;;;;;;;;;;;;;;;;;;;;;;;;;;;;;;;;;;;;;;;;;;;;;;;;;
;;; Public: schematized defrecord

(def ^:dynamic *use-potemkin*
  "Should we generate records based on potemkin/defrecord+, rather than Clojure's defrecord?"
  (atom false))

(defmacro defrecord
  "Define a defrecord 'name' using a modified map schema format.

   field-schema looks just like an ordinary defrecord field binding, except that you
   can use ^{:s/:schema +schema+} forms to give non-primitive, non-class schema hints
   to fields.
   e.g., [^long foo  ^{:schema {:a double}} bar]
   defines a record with two base keys foo and bar.
   You can also use ^{:s? schema} as shorthand for {:s (maybe schema)},
   or ^+schema+ to refer to a var/local defining a schema (note that this form
   is not legal on an ordinary defrecord, however, unlike all the others).

   extra-key-schema? is an optional map schema that defines additional optional
   keys (and/or a key-schemas) -- without it, the schema specifies that extra
   keys are not allowed in the record.

   extra-validator-fn? is an optional additional function that validates the record
   value.

   and opts+specs is passed through to defrecord, i.e., protocol/interface
   definitions, etc."
  {:arglists '([name field-schema extra-key-schema? extra-validator-fn? & opts+specs])}
  [name field-schema & more-args]
  (let [[extra-key-schema? more-args] (maybe-split-first map? more-args)
        [extra-validator-fn? more-args] (maybe-split-first (complement symbol?) more-args)
        field-schema (process-arrow-schematized-args &env field-schema)]
    `(do
       (when-let [bad-keys# (seq (filter #(schema.core/required-key? %)
                                         (keys ~extra-key-schema?)))]
         (utils/error! (str "extra-key-schema? can not contain required keys: "
                            (vec bad-keys#))))
       (when ~extra-validator-fn?
         (assert-iae (fn? ~extra-validator-fn?) "Extra-validator-fn? not a fn: %s"
                     (class ~extra-validator-fn?)))
       (~(if @*use-potemkin*
           `potemkin/defrecord+
           `clojure.core/defrecord)
        ~name ~field-schema ~@more-args)
       (utils/declare-class-schema!
        ~name
        (utils/assoc-when
         (schema.core/record
          ~name
          (merge ~(into {}
                        (for [k field-schema]
                          [(keyword (clojure.core/name k))
                           (do (assert-iae (symbol? k)
                                           "Non-symbol in record binding form: %s" k)
                               (extract-schema-form k))]))
                 ~extra-key-schema?))
         :extra-validator-fn ~extra-validator-fn?))
       ~(let [map-sym (gensym "m")]
          `(clojure.core/defn ~(symbol (str 'map-> name))
             ~(str "Factory function for class " name ", taking a map of keywords to field values, but not 400x"
                   " slower than ->x like the clojure.core version")
             [~map-sym]
             (let [base# (new ~(symbol (str name))
                              ~@(map (clojure.core/fn [s] `(get ~map-sym ~(keyword s))) field-schema))
                   remaining# (dissoc ~map-sym ~@(map keyword field-schema))]
               (if (seq remaining#)
                 (merge base# remaining#)
                 base#))))
       ~(let [map-sym (gensym "m")]
          `(clojure.core/defn ~(symbol (str 'strict-map-> name))
             ~(str "Factory function for class " name ", taking a map of keywords to field values.  All"
                   " keys are required, and no extra keys are allowed.  Even faster than map->")
             [~map-sym & [drop-extra-keys?#]]
             (when-not (or drop-extra-keys?# (= (count ~map-sym) ~(count field-schema)))
               (utils/error! "Record has wrong set of keys: %s"
                             (data/diff (set (keys ~map-sym))
                                        ~(set (map keyword field-schema)))))
             (new ~(symbol (str name))
                  ~@(map (clojure.core/fn [s] `(schema.core/safe-get ~map-sym ~(keyword s))) field-schema)))))))


;;;;;;;;;;;;;;;;;;;;;;;;;;;;;;;;;;;;;;;;;;;;;;;;;;;;;;;;;;;;;;;;;;;;;;;;;;;;;;;;;;;;;;;;;;;;;;;
;;; Public: schematized functions

(defmacro =>*
  "Produce a function schema from an output schema and a list of arity input schema specs,
   each of which is a vector of argument schemas, ending with an optional '& more-schema'
   specification where more-schema must be a sequence schema.

   Currently function schemas are purely descriptive; there is no validation except for
   functions defined directly by s/fn or s/defn"
  [output-schema & arity-schema-specs]
  `(schema.core/make-fn-schema ~output-schema ~(mapv parse-arity-spec arity-schema-specs)))

(defmacro =>
  "Convenience function for defining function schemas with a single arity; like =>*, but
   there is no vector around the argument schemas for this arity."
  [output-schema & arg-schemas]
  `(=>* ~output-schema ~(vec arg-schemas)))

(ns-unmap *ns* 'fn)

(defmacro fn
  "Like clojure.core/fn, except that schema-style typehints can be given on the argument
   symbols and on the function name (for the return value).  The rules for typehints are
   the same as for defrecord.

   This produces a fn that you can call fn-schema on to get a schema back.
   This is currently done using metadata for fns, which currently causes
   clojure to wrap the fn in an outer non-primitive layer, so you may pay double
   function call cost and lose the benefits of primitive type hints.

   When compile-fn-validation is true (at compile-time), also automatically
   generates pre- and post-conditions on each arity that validate the input and output
   schemata whenever use-fn-validation is true (at run-time).

   Current limitations / notable differences from clojure.core/defn:
    - Return type metadata always goes on the fn name.  Primitive hints will be propagated
    to the arg vector automatically.  All arities must share the same return schema
    - Schema metadata is only processed on top-level arguments.  I.e., you can use
    destructing, but you must put schema metadata on the top-level arguments, not the
    destructured variables
    - Only a specific subset of rest-arg destructuring is supported:
      - & rest works as expected, with for any number of extra args
      - & [a b] works, with schemas for individual elements parsed out of the binding,
        or an overall schema on the vector
      - & {} is not supported."
  [& fn-args]
  (let [[name more-fn-args] (if (symbol? (first fn-args))
                              (extract-arrow-schematized-element &env fn-args)
                              ["fn" fn-args])
        {:keys [schema-bindings schema-form fn-form]} (process-fn- &env name more-fn-args)]
    `(let ~schema-bindings
       (with-meta ~fn-form ~{:schema schema-form}))))

(defmacro defn
  "defn : clojure.core/defn :: fn : clojure.core/fn.

   Notes specific to defn:
    - fn-schema works on the class of the fn, so primitive hints are supported and there
      is no overhead, unlike with 'fn' above
    - Unlike clojure.core/defn, we don't support a final attr-map on multi-arity functions"
  [& defn-args]
  (let [[name more-defn-args] (extract-arrow-schematized-element &env defn-args)
        [doc-string? more-defn-args] (maybe-split-first string? more-defn-args)
        [attr-map? more-defn-args] (maybe-split-first map? more-defn-args)
        {:keys [schema-bindings schema-form fn-form]} (process-fn- &env name more-defn-args)]
    `(let ~schema-bindings
       (def ~(with-meta name
               (utils/assoc-when (or attr-map? {})
                                 :doc doc-string?
                                 :schema schema-form
                                 :tag (let [t (:tag (meta name))]
                                        (when-not (primitive-sym? t)
                                          t))))
         ~fn-form)
       (utils/declare-class-schema! (utils/type-of ~name) ~schema-form))))

<<<<<<< HEAD
(defmacro with-fn-validation
  "Execute body with input and ouptut schema validation turned on for all s/defn and s/fn
   instances."
  [& body]
  `(do
     (.set_cell schema.utils/use-fn-validation true)
     ~@body
     (.set_cell schema.utils/use-fn-validation false)))
=======
(defmacro defschema
  "Convenience macro to make it clear to reader that body is mean to be used as a schema"
  [name body]
  `(def ~name ~body))
>>>>>>> 3a87f2d3
<|MERGE_RESOLUTION|>--- conflicted
+++ resolved
@@ -18,19 +18,6 @@
 
 (defmacro validation-error [schema value expectation & [fail-explanation]]
   `(ValidationError. ~schema ~value (delay ~expectation) ~fail-explanation))
-
-
-;;;;;;;;;;;;;;;;;;;;;;;;;;;;;;;;;;;;;;;;;;;;;;;;;;;;;;;;;;;;;;;;;;;;;;;;;;;;;;;;;;;;;;;;;;;;;;;
-;;; Protocol Schemas for cljs
-
-;;; The clojure version is a function in schema.core, this must be here for cljs because
-;;; satisfies? is a macro that must have access to the protocol at compile-time.
-(defmacro protocol
-  "A value that must satsify? protocol p"
-  [p]
-  `(with-meta (schema.core/->Protocol ~p)
-     {:proto-pred #(satisfies? ~p %)
-      :proto-sym '~p}))
 
 ;;;;;;;;;;;;;;;;;;;;;;;;;;;;;;;;;;;;;;;;;;;;;;;;;;;;;;;;;;;;;;;;;;;;;;;;;;;;;;;;;;;;;;;;;;;;;;;
 ;;; Helpers for processing and normalizing element/argument schemas in s/defrecord and s/(de)fn
@@ -380,7 +367,6 @@
          ~fn-form)
        (utils/declare-class-schema! (utils/type-of ~name) ~schema-form))))
 
-<<<<<<< HEAD
 (defmacro with-fn-validation
   "Execute body with input and ouptut schema validation turned on for all s/defn and s/fn
    instances."
@@ -389,9 +375,20 @@
      (.set_cell schema.utils/use-fn-validation true)
      ~@body
      (.set_cell schema.utils/use-fn-validation false)))
-=======
+
+;;;;;;;;;;;;;;;;;;;;;;;;;;;;;;;;;;;;;;;;;;;;;;;;;;;;;;;;;;;;;;;;;;;;;;;;;;;;;;;;;;;;;;;;;;;;;;;
+;;; Other public macros
+
+;;; The clojure version is a function in schema.core, this must be here for cljs because
+;;; satisfies? is a macro that must have access to the protocol at compile-time.
+(defmacro protocol
+  "A value that must satsify? protocol p"
+  [p]
+  `(with-meta (schema.core/->Protocol ~p)
+     {:proto-pred #(satisfies? ~p %)
+      :proto-sym '~p}))
+
 (defmacro defschema
   "Convenience macro to make it clear to reader that body is mean to be used as a schema"
   [name body]
-  `(def ~name ~body))
->>>>>>> 3a87f2d3
+  `(def ~name ~body))